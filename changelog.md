## Version 1.2.1 - 08/28/2017 ##

* New addition to the source packages
    - Added support for Sendable Data Extension. Two new properties (SendableSubscriberField, SendableDataExtensionField) are added to ETDataExtension class to support Sendable Data Extension. 

* JUnit test case : Test cases added to DataExtension to test sendable data extension.

## Version 1.2.0 - 08/08/2017 ##
* Project tree structure 
    * Source Packages       : SDK package (src/main/java/com/exacttarget/fuelsdk/)
    * Test Packages         : JUnit test package (src/test/java/com/exacttarget/fuelsdk/)
    * Annotation Packages   : The annotation package (src/main/java/com/exacttarget/fuelsdk/annotations/)
    * Documentation		: SDK API HTML documentation (docs/)

* New addition to the source packages
    - Added ETProfileAttribute.java to create new Subcriber
    - Added SendClassification on ETTriggeredEmail to create new Triggered Send Definition

* JUnit test case : This covers basic happy path testing. All the test cases use “ET” classes. Advanced and more comprehensive test cases will be added in future releases. Added new JUnit test cases:
     - ETCampaignTest.java
     - ETCampaignAssetTest.java
     - ETEmailTest.java
     - ETListTest.java
     - ETSubscriberListTest.java
     - ETSubscriberTest.java
     - ETTriggeredTest.java

<<<<<<< HEAD
* API docs : added API documentation using doxygen documentation framework. (under docs/ directory)
=======
* API docs : added API documentation using javadoc documentation framework. (under docs/ directory)
http://salesforce-marketingcloud.github.io/FuelSDK-Java/
>>>>>>> 1a92f50d
<|MERGE_RESOLUTION|>--- conflicted
+++ resolved
@@ -25,9 +25,5 @@
      - ETSubscriberTest.java
      - ETTriggeredTest.java
 
-<<<<<<< HEAD
-* API docs : added API documentation using doxygen documentation framework. (under docs/ directory)
-=======
 * API docs : added API documentation using javadoc documentation framework. (under docs/ directory)
 http://salesforce-marketingcloud.github.io/FuelSDK-Java/
->>>>>>> 1a92f50d
